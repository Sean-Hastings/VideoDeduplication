import os

<<<<<<< HEAD
from winnow.config import Config

=======
>>>>>>> 99380996

class PipelineCli:
    """Process video files."""

    def __init__(self, config: Config):
        self._config: Config = config

    def all(self):
        """Process all video files."""
        from winnow.utils.logging import configure_logging_cli
        from winnow.pipeline.detect_scenes import detect_scenes
        from winnow.pipeline.generate_local_matches import generate_local_matches
        from winnow.utils.files import scan_videos
        from winnow.pipeline.extract_exif import extract_exif
        from winnow.pipeline.pipeline_context import PipelineContext

        configure_logging_cli(self._config.logging)

        # Resolve list of video files from the directory
        absolute_root = os.path.abspath(self._config.sources.root)
        videos = scan_videos(absolute_root, "**", extensions=self._config.sources.extensions)

        pipeline_context = PipelineContext(self._config)
        generate_local_matches(files=videos, pipeline=pipeline_context)
        detect_scenes(files=videos, pipeline=pipeline_context)
<<<<<<< HEAD
        extract_exif(videos, pipeline=pipeline_context)
=======
        extract_exif(None, pipeline=pipeline_context)
>>>>>>> 99380996
<|MERGE_RESOLUTION|>--- conflicted
+++ resolved
@@ -1,16 +1,11 @@
 import os
 
-<<<<<<< HEAD
-from winnow.config import Config
-
-=======
->>>>>>> 99380996
 
 class PipelineCli:
     """Process video files."""
 
-    def __init__(self, config: Config):
-        self._config: Config = config
+    def __init__(self, config):
+        self._config = config
 
     def all(self):
         """Process all video files."""
@@ -30,8 +25,4 @@
         pipeline_context = PipelineContext(self._config)
         generate_local_matches(files=videos, pipeline=pipeline_context)
         detect_scenes(files=videos, pipeline=pipeline_context)
-<<<<<<< HEAD
-        extract_exif(videos, pipeline=pipeline_context)
-=======
-        extract_exif(None, pipeline=pipeline_context)
->>>>>>> 99380996
+        extract_exif(videos, pipeline=pipeline_context)
--- conflicted
+++ resolved
@@ -1,19 +1,12 @@
 """The files module offers high-level operations with file-system."""
 import hashlib
 import os
-<<<<<<< HEAD
 from datetime import datetime
 from functools import lru_cache, wraps
-=======
-from functools import lru_cache
->>>>>>> 99380996
 from glob import glob
 from os import PathLike, fspath
 from pathlib import Path
-<<<<<<< HEAD
 from typing import Collection, Callable, Union, MutableMapping, Iterator, Tuple
-=======
->>>>>>> 99380996
 
 from winnow.config.config import HashMode
 
@@ -26,14 +19,10 @@
         chunk = file_object.read(buffer_size)
 
 
-<<<<<<< HEAD
 def get_hash(file_path: str, mode: HashMode = HashMode.FILE, buffer_size: int = 64 * 1024) -> str:
-=======
-def get_hash(file_path, mode=HashMode.FILE, buffer_size=64 * 1024) -> str:
->>>>>>> 99380996
     """Get sha256 hash of the file."""
     if mode == HashMode.FILE:
-        return hash_file(file_path, buffer_size)
+        return hash_file(file_path, buffer_size=buffer_size)
     elif mode == HashMode.PATH:
         return hash_str(file_path)
     else:
@@ -156,21 +145,6 @@
     return hash_sum.hexdigest()
 
 
-@lru_cache(maxsize=None)
-<<<<<<< HEAD
-def hash_object(hashable, iterable=True) -> str:
-    """Get sha256 hash of the specified object."""
-=======
-def hash_file(file_path: str, buffer_size=64 * 1024) -> str:
-    """Get sha256 hash of the specified file."""
->>>>>>> 99380996
-    sha256 = hashlib.sha256()
-    with open(file_path, "rb") as file:
-        for data in read_chunks(file, buffer_size):
-            sha256.update(data)
-    return sha256.hexdigest()
-
-
 def hash_str(data: str, encoding="utf-8") -> str:
     """Hash given string."""
     sha256 = hashlib.sha256()
@@ -286,5 +260,5 @@
     if suffix is None:
         return os.path.splitext(path)
     if path.endswith(suffix):
-        return path[:-len(suffix)], suffix
+        return path[: -len(suffix)], suffix
     return path, ""